--- conflicted
+++ resolved
@@ -77,12 +77,9 @@
 def make_mms_verification_sim_class(
         sim_module,
         manufactured_solution,
-<<<<<<< HEAD
+        strong_residual = None,
+        mms_dirichlet_boundary_conditions = None
         write_simulation_outputs = False):
-=======
-        strong_residual = None,
-        mms_dirichlet_boundary_conditions = None):
->>>>>>> fc6cbbc6
     
     if strong_residual is None:
         
@@ -137,25 +134,18 @@
         tolerance,
         sim_parameters = {},
         endtime = 0.,
-<<<<<<< HEAD
+        strong_residual = None,
+        dirichlet_boundary_conditions = None,
         starttime = 0.,
         outfile = None,
         write_simulation_outputs = False):
-=======
-        strong_residual = None,
-        dirichlet_boundary_conditions = None,
-        outfile = None):
->>>>>>> fc6cbbc6
     
     MMSVerificationSimulation = make_mms_verification_sim_class(
         sim_module = sim_module,
         manufactured_solution = manufactured_solution,
-<<<<<<< HEAD
         write_simulation_outputs = write_simulation_outputs)
-=======
         strong_residual = strong_residual,
         mms_dirichlet_boundary_conditions = dirichlet_boundary_conditions)
->>>>>>> fc6cbbc6
     
     table = sapphire.table.Table(("h", "cellcount", "dofcount", "errors", "spatial_orders"))
     
@@ -238,24 +228,17 @@
         tolerance,
         sim_parameters = {},
         starttime = 0.,
-<<<<<<< HEAD
+        strong_residual = None,
+        dirichlet_boundary_conditions = None,
         outfile = None,
         write_simulation_outputs = False):
-=======
-        strong_residual = None,
-        dirichlet_boundary_conditions = None,
-        outfile = None):
->>>>>>> fc6cbbc6
     
     MMSVerificationSimulation = make_mms_verification_sim_class(
         sim_module = sim_module,
         manufactured_solution = manufactured_solution,
-<<<<<<< HEAD
         write_simulation_outputs = write_simulation_outputs)
-=======
         strong_residual = strong_residual,
         mms_dirichlet_boundary_conditions = dirichlet_boundary_conditions)
->>>>>>> fc6cbbc6
     
     table = sapphire.table.Table(("Delta_t", "errors", "temporal_orders"))
     
