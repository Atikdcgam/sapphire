--- conflicted
+++ resolved
@@ -18,14 +18,9 @@
             initial_values,
             quadrature_degree = None,
             time_dependent = True,
+            time = 0.,
             timestep_size = 1.,
             time_stencil_size = 2,
-<<<<<<< HEAD
-            time = 0.,
-            timestep_size = 1.,
-            output_directory_path = "output/",
-            solution_name = None):
-=======
             solver_parameters = {
                 "snes_type": "newtonls",
                 "snes_monitor": None,
@@ -33,8 +28,8 @@
                 "pc_type": "lu", 
                 "mat_type": "aij",
                 "pc_factor_mat_solver_type": "mumps"},
-            output_directory_path = "output/"):
->>>>>>> fc6cbbc6
+            output_directory_path = "output/",
+            solution_name = None):
         
         self.mesh = mesh
         
